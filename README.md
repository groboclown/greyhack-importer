--- conflicted
+++ resolved
@@ -90,8 +90,6 @@
 ```
 
 The argument is either an absolute file (`/home/myself/the-file.txt`) or relative to your user's home directory, *not relative to [your working directory](https://greytracker.org/bugzilla/show_bug.cgi?id=630).*
-<<<<<<< HEAD
-=======
 
 
 ### `find-line.py`
@@ -99,7 +97,6 @@
 Sometimes, when you're developing code on your local computer, you'll run into issues where the game reports a syntax problem that prevents compiling.  Unfortunately, it reports the issue based on the compiled program file, and merges all `import_code` statements as though they were put in-line in the main file.  This means you'll see an error message like "in main.src, line 5523", when your main file only has 20 lines in it.
 
 The `find-line.py` will trace through the main program's import statement and report the actual file and line number against the merged line number.  This can greatly help spot where you used `end if` instead of `end where`.
->>>>>>> a40ca6c4
 
 
 ## The Dirty
